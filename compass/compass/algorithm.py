--- conflicted
+++ resolved
@@ -58,11 +58,6 @@
         logger.info('COMPASS Completed Successfully')
         return
 
-    if args['save_argmaxes']:
-        args['save_argmaxes_dir'] = directory
-    else:
-        args['save_argmaxes_dir'] = None
-
     model = models.init_model(model=args['model'], species=args['species'],
                        exchange_limit=EXCHANGE_LIMIT, media=args['media'], 
                        isoform_summing=args['isoform_summing'])
@@ -83,24 +78,12 @@
 
     # Only read this to get the number of samples and the sample name
     # Use nrows=1 so this is fast
-<<<<<<< HEAD
     expression = pd.read_csv(data, sep='\t', index_col=0, nrows=1)
     sample_name = expression.columns[sample_index]
 
     logger.info("Processing Sample %i/%i: %s", sample_index,
                 len(expression.columns), sample_name)
     global_state.set_current_cell_name(sample_name)
-=======
-    samples = utils.read_sample_names(data)
-    if samples is None:
-        sample_name = 'sample_'+str(sample_index)
-        logger.info("Processing Sample %i: %s", sample_index, sample_name)
-    else:
-        sample_name = str(samples[sample_index])
-        logger.info("Processing Sample %i/%i: %s", sample_index,
-            len(samples), sample_name)
-
->>>>>>> 7664cb08
     # Run core compass algorithm
 
     # Evaluate reaction penalties
@@ -372,17 +355,8 @@
             problem.objective.set_name('reaction_penalties')
             problem.objective.set_sense(problem.objective.sense.minimize)
 
-<<<<<<< HEAD
         global_state.set_current_reaction_id(secretion_rxn)
         value = solve_problem_wrapper(problem)
-=======
-        if perf_log is not None:
-            start_time = timeit.default_timer()#time.perf_counter() #Not in python2.7
-        problem.solve()
-        if perf_log is not None:
-            perf_log['min penalty time'][secretion_rxn] = timeit.default_timer() - start_time #time.perf_counter() - start_time #Not in python2.7
-        value = problem.solution.get_objective_value()
->>>>>>> 7664cb08
         secretion_scores[met_id] = value
 
         # Clear Secretion constraint
@@ -435,17 +409,8 @@
             problem.objective.set_name('reaction_penalties')
             problem.objective.set_sense(problem.objective.sense.minimize)
 
-<<<<<<< HEAD
         global_state.set_current_reaction_id(uptake_rxn)
         value = solve_problem_wrapper(problem)
-=======
-        if perf_log is not None:
-            start_time = timeit.default_timer() #time.perf_counter() #Not in python2.7
-        problem.solve()
-        if perf_log is not None:
-            perf_log['min penalty time'][uptake_rxn] = timeit.default_timer() - start_time #time.perf_counter() - start_time #Not in python2.7
-        value = problem.solution.get_objective_value()
->>>>>>> 7664cb08
         uptake_scores[met_id] = value
 
         # Clear Secretion constraint
@@ -503,14 +468,6 @@
         #r.id is a unidirectional identifier (ending with _pos or _neg suffix --> we remove it and compare to the undirected reaction id)
         reactions = [r for r in reactions if (str(r.id)[:-4] in selected_reaction_ids or str(r.id) in selected_reaction_ids)]
 
-<<<<<<< HEAD
-=======
-    
-    if args['save_argmaxes']:
-        argmaxes_order = []
-        argmaxes = []
-
->>>>>>> 7664cb08
     for reaction in tqdm(reactions, file=sys.stderr):
 
         if reaction.is_exchange:
@@ -551,29 +508,8 @@
                 problem.objective.set_name('reaction_penalties')
                 problem.objective.set_sense(problem.objective.sense.minimize)
 
-<<<<<<< HEAD
             global_state.set_current_reaction_id(reaction.id)
             value = solve_problem_wrapper(problem)
-=======
-            if perf_log is not None:
-                #perf_log['blocked'][reaction.id] = False
-                start_time = timeit.default_timer() #time.perf_counter() #Not in python2.7
-
-            problem.solve()
-
-            if perf_log is not None:
-                perf_log['min penalty time'][reaction.id] = timeit.default_timer() - start_time #time.perf_counter() - start_time #Not in python2.7
-                perf_log['min penalty method'][reaction.id] = problem.solution.get_method()
-                perf_log['min penalty sensitvivity'][reaction.id] = problem.solution.sensitivity.objective(reaction.id)
-                if hasattr(problem.solution.get_quality_metrics(),'kappa'):
-                   perf_log['kappa'][reaction.id] = problem.solution.get_quality_metrics().kappa
-
-            if args['save_argmaxes']:
-                argmaxes.append(np.array(problem.solution.get_values()))
-                argmaxes_order.append(reaction.id)
-
-            value = problem.solution.get_objective_value()
->>>>>>> 7664cb08
             reaction_scores[reaction.id] = value
 
             # Remove Constraint
@@ -583,12 +519,6 @@
         if partner_reaction is not None:
             partner_id = partner_reaction.id
             problem.variables.set_upper_bounds(partner_id, old_partner_ub)
-
-    if args['save_argmaxes']:
-        argmaxes = np.vstack(argmaxes)
-        np.save(os.path.join(args['save_argmaxes_dir'],'argmaxes.npy'), argmaxes)
-        argmaxes_order = np.array(argmaxes_order)
-        np.save(os.path.join(args['save_argmaxes_dir'],'argmaxes_order.npy'), argmaxes_order)
 
     return reaction_scores
 
@@ -675,7 +605,11 @@
     model_cache = cache.load(model)
     model_cache[rxn] = rxn_max
 
-<<<<<<< HEAD
+    if perf_log is not None:
+        perf_log['cached'][rxn] = False
+        perf_log['max rxn time'][rxn] = timeit.default_timer() - start_time #time.perf_counter() - start_time #Not in python2.7
+        perf_log['max rxn method'][rxn] = problem.solution.get_method()
+
     return rxn_max
 
 
@@ -689,14 +623,6 @@
         return problem.solution.get_objective_value()
     else:
         return np.nan
-=======
-    if perf_log is not None:
-        perf_log['cached'][rxn] = False
-        perf_log['max rxn time'][rxn] = timeit.default_timer() - start_time #time.perf_counter() - start_time #Not in python2.7
-        perf_log['max rxn method'][rxn] = problem.solution.get_method()
-
-    return rxn_max
-
 def maximize_reaction_range(start_stop, args):
     """
     Maximizes a range of reactions from start_stop=(start, stop).
@@ -938,5 +864,4 @@
         if added_secretion:
             problem.variables.delete(secretion_rxn)
             
-    return sub_cache
->>>>>>> 7664cb08
+    return sub_cache
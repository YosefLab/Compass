--- conflicted
+++ resolved
@@ -61,15 +61,9 @@
     else:
         args['save_argmaxes_dir'] = None
 
-<<<<<<< HEAD
     model = models.init_model(model=args['model'], species=args['species'],
-                       exchange_limit=globals.EXCHANGE_LIMIT, media=args['media'], 
+                       exchange_limit=EXCHANGE_LIMIT, media=args['media'], 
                        isoform_summing=args['isoform_summing'])
-=======
-    model = models.init_model(model, species=args['species'],
-                              exchange_limit=EXCHANGE_LIMIT,
-                              media=media, remove_isoform_summing=args['remove_isoform_summing'])
->>>>>>> cf74e0c9
 
     logger.info("Running COMPASS on model: %s", model.name)
 
@@ -682,7 +676,7 @@
     #make a sub cache for each thread to write into
     sub_cache = {}
     model = models.init_model(model=args['model'], species=args['species'],
-                       exchange_limit=globals.EXCHANGE_LIMIT, media=args['media'], 
+                       exchange_limit=EXCHANGE_LIMIT, media=args['media'], 
                        isoform_summing=args['isoform_summing'])
     problem = initialize_cplex_problem(model, args['num_threads'], args['lpmethod'])
 
@@ -729,7 +723,7 @@
     """
     sub_cache = {}
     model = models.init_model(model=args['model'], species=args['species'],
-                       exchange_limit=globals.EXCHANGE_LIMIT, media=args['media'], 
+                       exchange_limit=EXCHANGE_LIMIT, media=args['media'], 
                        isoform_summing=args['isoform_summing'])
     problem = initialize_cplex_problem(model, args['num_threads'], args['lpmethod'])
 

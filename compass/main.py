--- conflicted
+++ resolved
@@ -257,15 +257,11 @@
                         help=argparse.SUPPRESS)
 
     #Removes potential inflation of expression by isoforms
-<<<<<<< HEAD
-    parser.add_argument("isoform-summing", 
+    parser.add_argument("--isoform-summing", 
                         choices=['legacy', 'remove-summing'],
-                        default = "legacy",
-                        help="Flag to stop isoforms of the same gene being summed/OR'd together (removes-summing) or kept (legacy). Defaults to legacy")
-=======
-    parser.add_argument("--remove-isoform-summing", action="store_true",
-                            help=argparse.SUPPRESS)
->>>>>>> cf74e0c9
+                        default='legacy', 
+                        metavar="MODE",
+                        help="Flag to stop isoforms of the same gene being summed/OR'd together (remove-summing) or kept (legacy). Defaults to legacy")
                         
     #Argument to output the list of needed genes to a file
     parser.add_argument("--list-genes", default=None, metavar="FILE",
@@ -367,11 +363,7 @@
     if args['list_genes'] is not None:
         model = init_model(model=args['model'], species=args['species'],
                 exchange_limit=globals.EXCHANGE_LIMIT, media=args['media'],
-<<<<<<< HEAD
                 isoform_summing=args['isoform_summing'])
-=======
-                remove_isoform_summing=args['remove_isoform_summing'])
->>>>>>> cf74e0c9
         genes = list(set.union(*[set(reaction.list_genes()) for reaction in model.reactions.values()]))
         genes = str("\n".join(genes))
         with open(args['list_genes'], 'w') as fout:
@@ -382,11 +374,7 @@
     if args['list_reactions'] is not None:
         model = init_model(model=args['model'], species=args['species'],
                 exchange_limit=globals.EXCHANGE_LIMIT, media=args['media'],
-<<<<<<< HEAD
                 isoform_summing=args['isoform_summing'])
-=======
-                remove_isoform_summing=args['remove_isoform_summing'])
->>>>>>> cf74e0c9
         reactions = {r.id:r.subsystem for r in model.reactions.values()}
         with open(args['list_reactions'], 'w') as fout:
             json.dump(reactions, fout)
@@ -560,11 +548,7 @@
     #Check if the cache for (model, media) exists already:
     size_of_cache = len(cache.load(init_model(model=args['model'], species=args['species'],
                     exchange_limit=globals.EXCHANGE_LIMIT, media=args['media'], 
-<<<<<<< HEAD
                     isoform_summing=args['isoform_summing']), args['media']))
-=======
-                    remove_isoform_summing=args['remove_isoform_summing']), args['media']))
->>>>>>> cf74e0c9
     if size_of_cache == 0 or args['precache']:
         logger.info("Building up model cache")
         precacheCompass(args=args)
@@ -812,11 +796,7 @@
     # Output a JSON version of the model
     model = init_model(model=args['model'], species=args['species'],
                        exchange_limit=globals.EXCHANGE_LIMIT, media=args['media'], 
-<<<<<<< HEAD
                        isoform_summing=args['isoform_summing'])
-=======
-                       remove_isoform_summing=args['remove_isoform_summing'])
->>>>>>> cf74e0c9
 
     model_file = os.path.join(out_dir, 'model.json.gz')
 
@@ -866,11 +846,7 @@
 
     model = init_model(model=args['model'], species=args['species'],
         exchange_limit=globals.EXCHANGE_LIMIT, media=args['media'], 
-<<<<<<< HEAD
         isoform_summing=args['isoform_summing'])
-=======
-        remove_isoform_summing=args['remove_isoform_summing'])
->>>>>>> cf74e0c9
 
     n_processes = args['num_processes'] #max(1, args['num_processes'] - 1) #for later multithreading
     n_reactions = len(model.reactions.values())
